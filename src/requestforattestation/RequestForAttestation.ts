/**
 * @module Claim
 */
import { v4 as uuid } from 'uuid'
import { verify, hashStr } from '../crypto/Crypto'

import Identity from '../identity/Identity'
import IClaim from '../claim/Claim'
import AttestedClaim from '../attestedclaim/AttestedClaim'

function hashNonceValue(nonce: string, value: any) {
  return hashStr(nonce + JSON.stringify(value)).substr(2) // cut off "0x",
}

function generateHash(value: any): NonceHash {
  const nonce: string = uuid()
  return {
    nonce,
    hash: hashNonceValue(nonce, value),
  }
}

function generateHashTree(contents: object): object {
  const result = {}
  for (const key of Object.keys(contents)) {
    result[key] = generateHash(contents[key])
  }

  return result
}

function verifyClaimerSignature(rfa: RequestForAttestation): boolean {
  return verify(rfa.hash, rfa.claimerSignature, rfa.claim.owner)
}

function getRoot(leaves: Hash[]): Hash {
  let result = leaves[0]
  if (leaves.length === 1) {
    return result
  } else {
    for (let i = 1; i < leaves.length; i++) {
      result += leaves[i]
    }
    return hashStr(result)
  }
}

type Hash = string

type NonceHash = {
  nonce: string
  hash: Hash
}

export interface IRequestForAttestation {
  claim: IClaim
  ctypeHash: NonceHash
  claimHashTree: object
  legitimations: AttestedClaim[]
  hash: Hash
  claimerSignature: string
}

export default class RequestForAttestation implements IRequestForAttestation {
  public static fromObject(obj: IRequestForAttestation): RequestForAttestation {
    const newClaim = Object.create(RequestForAttestation.prototype)
    return Object.assign(newClaim, obj)
  }

  public claim: IClaim
  public ctypeHash: NonceHash
  public claimHashTree: object
  public legitimations: AttestedClaim[]
  public hash: Hash
  public claimerSignature: string

  constructor(
    claim: IClaim,
    legitimations: AttestedClaim[],
    identity: Identity
  ) {
    if (claim.owner !== identity.address) {
      throw Error('Claim owner is not identity')
    }
    this.claim = claim
    this.ctypeHash = generateHash(this.claim.ctype)
    this.legitimations = legitimations

    this.claimHashTree = generateHashTree(claim.contents)
    this.hash = this.calculateRootHash()
    this.claimerSignature = this.sign(identity)
  }

  public removeClaimProperties(properties: string[]) {
    properties.forEach(key => {
      if (!this.claimHashTree.hasOwnProperty(key)) {
        throw Error(`Property '${key}' not found in claim`)
      }
      delete this.claim.contents[key]
      delete this.claimHashTree[key].nonce
    })
  }

  public verifyData(): boolean {
    // check claim hash
    if (this.hash !== this.calculateRootHash()) {
      return false
    }
    // check ctype hash
    if (
      this.ctypeHash.hash !==
      hashNonceValue(this.ctypeHash.nonce, this.claim.ctype)
    ) {
      throw Error('Invalid hash for CTYPE')
    }
    // check all hashes for provided claim properties
    for (const key of Object.keys(this.claim.contents)) {
      const value: any = this.claim.contents[key]
      if (!this.claimHashTree.hasOwnProperty(key)) {
        throw Error(`Property '${key}' not in claim hash tree`)
      }
      const hashed: NonceHash = this.claimHashTree[key]
      if (hashed.hash !== hashNonceValue(hashed.nonce, value)) {
        throw Error(`Invalid hash for property '${key}' in claim hash tree`)
      }
    }

    // check legitimations
    let valid: boolean = true
    if (this.legitimations) {
      this.legitimations.forEach(legitimation => {
        valid = valid && legitimation.verifyData()
      })
    }
    if (!valid) {
      return false
    }

    // check signature
    return this.verifySignature()
  }

  public verifySignature(): boolean {
    return verifyClaimerSignature(this)
  }

<<<<<<< HEAD
  private getHashLeafs(): Hash[] {
    const result: Hash[] = []
    result.push(this.ctypeHash.hash)
=======
  private getHashLeaves(): Buffer[] {
    const result: Buffer[] = []
    result.push(new Buffer(this.ctypeHash.hash, 'hex'))
>>>>>>> 1a7c470d
    for (const key of Object.keys(this.claimHashTree)) {
      result.push(this.claimHashTree[key].hash)
    }
    if (this.legitimations) {
      this.legitimations.forEach(legitimation => {
        result.push(legitimation.getHash())
      })
    }

    return result
  }

<<<<<<< HEAD
  private calculateRootHash(): Hash {
    const hashes: Hash[] = this.getHashLeafs()
    const root: Hash =
      hashes.length === 1 ? hashes[0] : getRoot(this.getHashLeafs())
    return root
=======
  private calculateRootHash(): string {
    const hashes: Buffer[] = this.getHashLeaves()
    const root: Buffer =
      hashes.length === 1
        ? hashes[0]
        : new MerkleTree(this.getHashLeaves(), hashing).getRoot()
    return root.toString('hex')
>>>>>>> 1a7c470d
  }

  private sign(identity: Identity) {
    return identity.signStr(this.hash)
  }
}<|MERGE_RESOLUTION|>--- conflicted
+++ resolved
@@ -144,15 +144,9 @@
     return verifyClaimerSignature(this)
   }
 
-<<<<<<< HEAD
-  private getHashLeafs(): Hash[] {
+  private getHashLeaves(): Hash[] {
     const result: Hash[] = []
     result.push(this.ctypeHash.hash)
-=======
-  private getHashLeaves(): Buffer[] {
-    const result: Buffer[] = []
-    result.push(new Buffer(this.ctypeHash.hash, 'hex'))
->>>>>>> 1a7c470d
     for (const key of Object.keys(this.claimHashTree)) {
       result.push(this.claimHashTree[key].hash)
     }
@@ -165,21 +159,11 @@
     return result
   }
 
-<<<<<<< HEAD
   private calculateRootHash(): Hash {
-    const hashes: Hash[] = this.getHashLeafs()
+    const hashes: Hash[] = this.getHashLeaves()
     const root: Hash =
-      hashes.length === 1 ? hashes[0] : getRoot(this.getHashLeafs())
+      hashes.length === 1 ? hashes[0] : getRoot(this.getHashLeaves())
     return root
-=======
-  private calculateRootHash(): string {
-    const hashes: Buffer[] = this.getHashLeaves()
-    const root: Buffer =
-      hashes.length === 1
-        ? hashes[0]
-        : new MerkleTree(this.getHashLeaves(), hashing).getRoot()
-    return root.toString('hex')
->>>>>>> 1a7c470d
   }
 
   private sign(identity: Identity) {
