<<<<<<< HEAD
import * as Crypto from './crypto/Crypto'

export { default as Demo } from './demo/Demo'
export { default as Identity } from './identity/Identity'
export { Crypto }
=======
export {default as Demo} from './demo/Demo'
export {default as Crypto} from './crypto/Crypto'
export {default as CType} from './ctype/CType'
export {default as Identity} from './identity/Identity'
export {CTypeModel, CTypeInputModel, CTypeWrapperModel} from './ctype/CTypeSchema'
>>>>>>> a124c86d
<|MERGE_RESOLUTION|>--- conflicted
+++ resolved
@@ -1,13 +1,6 @@
-<<<<<<< HEAD
 import * as Crypto from './crypto/Crypto'
 
 export { default as Demo } from './demo/Demo'
 export { default as Identity } from './identity/Identity'
 export { Crypto }
-=======
-export {default as Demo} from './demo/Demo'
-export {default as Crypto} from './crypto/Crypto'
-export {default as CType} from './ctype/CType'
-export {default as Identity} from './identity/Identity'
-export {CTypeModel, CTypeInputModel, CTypeWrapperModel} from './ctype/CTypeSchema'
->>>>>>> a124c86d
+export { CTypeModel, CTypeInputModel, CTypeWrapperModel } from './ctype/CTypeSchema'
