import { SubmittableResult } from '@polkadot/api'
import { TypeRegistry } from '@polkadot/types'
import { Option } from '@polkadot/types/codec'
<<<<<<< HEAD
=======
import { submitSignedTx } from '../blockchain'
>>>>>>> 0a30adf0
import Claim from '../claim/Claim'
import {
  ERROR_ADDRESS_INVALID,
  ERROR_HASH_MALFORMED,
  ERROR_OBJECT_MALFORMED,
  ERROR_CTYPE_ID_NOT_MATCHING,
} from '../errorhandling/SDKErrors'
import Identity from '../identity/Identity'
import requestForAttestation from '../requestforattestation/RequestForAttestation'
import ICType, {
  CompressedCType,
  CTypeSchemaWithoutId,
  ICTypeSchema,
  CompressedCTypeSchema,
} from '../types/CType'
import CType from './CType'
import CTypeUtils, { getIdForSchema } from './CType.utils'

jest.mock('../blockchainApiConnection/BlockchainApiConnection')

describe('CType', () => {
  const blockchainApi = require('../blockchainApiConnection/BlockchainApiConnection')
    .__mocked_api
  const registry = new TypeRegistry()
  let ctypeModel: ICType['schema']
  let ctypeSchemaWithoutId: CTypeSchemaWithoutId
  let rawCType: ICType['schema']
  let identityAlice: Identity
  let identityBob: Identity
  let claimCtype: CType
  let claimContents: any
  let claim: Claim
  let compressedCType: CompressedCType
  beforeAll(async () => {
    ctypeModel = {
      $id: 'kilt:ctype:0x1',
      $schema: 'http://kilt-protocol.org/draft-01/ctype#',
      title: 'CtypeModel 1',
      properties: {
        'first-property': { type: 'integer' },
        'second-property': { type: 'string' },
      },
      type: 'object',
    }

    rawCType = {
      $id: 'kilt:ctype:0x2',
      $schema: 'http://kilt-protocol.org/draft-01/ctype#',
      title: 'CtypeModel 2',
      properties: {
        name: { type: 'string' },
      },
      type: 'object',
    }

    ctypeSchemaWithoutId = {
      $schema: 'http://kilt-protocol.org/draft-01/ctype#',
      title: 'CtypeModel 1',
      properties: {
        'first-property': { type: 'integer' },
        'second-property': { type: 'string' },
      },
      type: 'object',
    }

    identityAlice = await Identity.buildFromURI('//Alice')

    claimCtype = CType.fromSchema(rawCType, identityAlice.address)
    identityBob = await Identity.buildFromURI('//Bob')

    claimContents = {
      name: 'Bob',
    }

    claim = Claim.fromCTypeAndClaimContents(
      claimCtype,
      claimContents,
      identityAlice.address
    )
    compressedCType = [
      claimCtype.hash,
      claimCtype.owner,
      [
        claimCtype.schema.$id,
        claimCtype.schema.$schema,
        claimCtype.schema.title,
        {
          name: {
            type: 'string',
          },
        },
        'object',
      ],
    ]
  })

  it('stores ctypes', async () => {
    const ctype = CType.fromSchema(ctypeModel, identityAlice.address)

    const tx = await ctype.store(identityAlice)
    const result = await submitSignedTx(tx)
    expect(result).toBeInstanceOf(SubmittableResult)
    expect(result.isFinalized).toBeTruthy()
    expect(result.isCompleted).toBeTruthy()
  })

  it('makes ctype object from schema without id', () => {
    const ctype = CType.fromSchema(ctypeSchemaWithoutId, identityAlice.address)

    expect(ctype.schema.$id).toBe(
      'kilt:ctype:0xba15bf4960766b0a6ad7613aa3338edce95df6b22ed29dd72f6e72d740829b84'
    )
  })

  it('verifies the claim structure', () => {
    expect(claimCtype.verifyClaimStructure(claim)).toBeTruthy()
    claim.contents.name = 123
    expect(claimCtype.verifyClaimStructure(claim)).toBeFalsy()
  })

  it('throws error on faulty input', () => {
    const wrongHashCtype: ICType = {
      ...claimCtype,
      hash: '0x1234',
    }
    const faultySchemaCtype: ICType = {
      ...claimCtype,
      schema: ({ ...rawCType, properties: null } as unknown) as ICTypeSchema,
    }
    const invalidAddressCtype: ICType = {
      ...claimCtype,
      // eslint-disable-next-line @typescript-eslint/no-non-null-assertion
      owner: claimCtype.owner!.replace('7', 'D'),
    }

    // This tst is not possible as it throws the error for malformed object first
    // TODO: Discuss whether the specific check in the errorCheck is obsolete and therefore should be removed
    const faultyAddressTypeCType: ICType = ({
      schema: claimCtype.schema,
      hash: claimCtype.hash,
      owner: '4262626426',
    } as any) as ICType

    const wrongSchemaIdCType: ICType = {
      ...claimCtype,
      schema: {
        ...claimCtype.schema,
        $id: claimCtype.schema.$id.replace('1', '2'),
      },
    }
    expect(() => CType.fromCType(wrongHashCtype)).toThrowError(
      ERROR_HASH_MALFORMED(wrongHashCtype.hash, 'CType')
    )
    expect(() => CType.fromCType(faultySchemaCtype)).toThrowError(
      ERROR_OBJECT_MALFORMED()
    )
    expect(() => CType.fromCType(invalidAddressCtype)).toThrowError(
      // eslint-disable-next-line @typescript-eslint/no-non-null-assertion
      ERROR_ADDRESS_INVALID(invalidAddressCtype.owner!, 'CType owner')
    )
    expect(() => CType.fromCType(faultyAddressTypeCType)).toThrowError(
      // eslint-disable-next-line @typescript-eslint/no-non-null-assertion
      ERROR_ADDRESS_INVALID(faultyAddressTypeCType.owner!, 'CType owner')
    )
    expect(() => CType.fromCType(wrongSchemaIdCType)).toThrowError(
      ERROR_CTYPE_ID_NOT_MATCHING(
        getIdForSchema(wrongSchemaIdCType.schema),
        wrongSchemaIdCType.schema.$id
      )
    )
  })

  it('compresses and decompresses the ctype object', () => {
    expect(CTypeUtils.compressSchema(claimCtype.schema)).toEqual(
      compressedCType[2]
    )

    expect(CTypeUtils.compress(claimCtype)).toEqual(compressedCType)

    expect(CTypeUtils.decompress(compressedCType)).toEqual(claimCtype)

    expect(CType.decompress(compressedCType)).toEqual(claimCtype)

    expect(claimCtype.compress()).toEqual(compressedCType)
  })

  it('Negative test for compresses and decompresses the ctype object', () => {
    const faultySchema = [...compressedCType[2]]
    faultySchema.pop()
    const faultySchemaCTypeCompressed = [...compressedCType]
    faultySchemaCTypeCompressed[2] = faultySchema as CompressedCTypeSchema
    compressedCType.pop()
    delete rawCType.$id
    delete claimCtype.hash

    expect(() =>
      CTypeUtils.decompress(faultySchemaCTypeCompressed as CompressedCType)
    ).toThrow()
    expect(() => CTypeUtils.compressSchema(rawCType)).toThrow()

    expect(() => CTypeUtils.compress(claimCtype)).toThrow()

    expect(() => CTypeUtils.decompress(compressedCType)).toThrow()

    expect(() => CType.decompress(compressedCType)).toThrow()

    expect(() => claimCtype.compress()).toThrow()
  })
  it('verifies whether a ctype is registered with the address on chain ', async () => {
    blockchainApi.query.ctype.cTYPEs = jest.fn(async (hash: string) => {
      return new Option(registry, 'AccountId', claimCtype.owner)
    })
    expect(await claimCtype.verifyStored()).toBeTruthy()
    blockchainApi.query.ctype.cTYPEs = jest.fn(async (hash: string) => {
      return new Option(registry, 'AccountId', identityBob.address)
    })
    expect(await claimCtype.verifyOwner()).toBeFalsy()
    blockchainApi.query.ctype.cTYPEs = jest.fn(async (hash: string) => {
      return new Option(registry, 'AccountId', null)
    })
    expect(await claimCtype.verifyStored()).toBeFalsy()
  })
})

describe('blank ctypes', () => {
  let identityAlice: Identity
  let ctypeSchema1: ICType['schema']
  let ctypeSchema2: ICType['schema']
  let ctype1: CType
  let ctype2: CType

  beforeAll(async () => {
    identityAlice = await Identity.buildFromURI('//Alice')

    ctypeSchema1 = {
      $id: 'kilt:ctype:0x3',
      $schema: 'http://kilt-protocol.org/draft-01/ctype#',
      title: 'hasDriversLicense',
      properties: {},
      type: 'object',
    }

    ctypeSchema2 = {
      $id: 'kilt:ctype:0x4',
      $schema: 'http://kilt-protocol.org/draft-01/ctype#',
      title: 'claimedSomething',
      properties: {},
      type: 'object',
    }

    ctype1 = CType.fromSchema(
      ctypeSchema1,
      identityAlice.signKeyringPair.address
    )
    ctype2 = CType.fromSchema(
      ctypeSchema2,
      identityAlice.signKeyringPair.address
    )
  })

  it('two ctypes with no properties have different hashes if id is different', () => {
    expect(ctype1.owner).toEqual(ctype2.owner)
    expect(ctype1.schema).not.toEqual(ctype2.schema)
    expect(ctype1.hash).not.toEqual(ctype2.hash)
  })

  it('two claims on an empty ctypes will have different root hash', async () => {
    const claimA1 = Claim.fromCTypeAndClaimContents(
      ctype1,
      {},
      identityAlice.address
    )
    const claimA2 = Claim.fromCTypeAndClaimContents(
      ctype2,
      {},
      identityAlice.address
    )

    expect(
      (await requestForAttestation.fromClaimAndIdentity(claimA1, identityAlice))
        .message.rootHash
    ).not.toEqual(
      (await requestForAttestation.fromClaimAndIdentity(claimA2, identityAlice))
        .message.rootHash
    )
  })
  it('typeguard returns true or false for complete or incomplete CTypes', () => {
    expect(CType.isICType(ctype1)).toBeTruthy()
    expect(CType.isICType({ ...ctype2, owner: '' })).toBeFalsy()
  })
})<|MERGE_RESOLUTION|>--- conflicted
+++ resolved
@@ -1,10 +1,8 @@
 import { SubmittableResult } from '@polkadot/api'
 import { TypeRegistry } from '@polkadot/types'
 import { Option } from '@polkadot/types/codec'
-<<<<<<< HEAD
-=======
 import { submitSignedTx } from '../blockchain'
->>>>>>> 0a30adf0
+
 import Claim from '../claim/Claim'
 import {
   ERROR_ADDRESS_INVALID,
