--- conflicted
+++ resolved
@@ -11,23 +11,13 @@
  */
 import type { IDidDetails } from './DidDetails'
 import type { ICType } from './CType'
-<<<<<<< HEAD
-import type { IDelegationBaseNode } from './Delegation'
-=======
 import type { IDelegationNode } from './Delegation'
-import type { IPublicIdentity } from './PublicIdentity'
->>>>>>> ea9fb900
 
 export interface IAttestation {
   claimHash: string
   cTypeHash: ICType['hash']
-<<<<<<< HEAD
   owner: IDidDetails['did']
-  delegationId: IDelegationBaseNode['id'] | null
-=======
-  owner: IPublicIdentity['address']
   delegationId: IDelegationNode['id'] | null
->>>>>>> ea9fb900
   revoked: boolean
 }
 
