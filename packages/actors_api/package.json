--- conflicted
+++ resolved
@@ -1,10 +1,6 @@
 {
   "name": "@kiltprotocol/actors-api",
-<<<<<<< HEAD
-  "version": "0.22.1-1",
-=======
   "version": "0.22.1",
->>>>>>> fa9f34ab
   "description": "",
   "main": "./lib/index.js",
   "typings": "./lib/index.d.ts",
