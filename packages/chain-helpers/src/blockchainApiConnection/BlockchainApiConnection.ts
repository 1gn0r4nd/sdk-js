/**
 * Blockchain Api Connection enables the building and accessing of the KILT [[Blockchain]] connection. In which it keeps one connection open and allows to reuse the connection for all [[Blockchain]] related tasks.
 *
 * Other modules can access the [[Blockchain]] as such: `const blockchain = await getConnectionOrConnect()`.
 *
 * @packageDocumentation
 * @module BlockchainApiConnection
 */

import { ApiPromise, WsProvider } from '@polkadot/api'
import { ConfigService } from '@kiltprotocol/config'
import Blockchain from '../blockchain/Blockchain'
import TYPE_REGISTRY from './TypeRegistry'

let instance: Promise<Blockchain> | null

<<<<<<< HEAD
export const CUSTOM_TYPES: RegistryTypes = {
  // Runtime types
  Address: 'MultiAddress',
  AmountOf: 'i128',
  Balance: 'u128',
  BlockNumber: 'u64',
  Index: 'u64',
  LookupSource: 'MultiAddress',

  // Ctype types
  CtypeCreatorOf: 'DidIdentifierOf',
  CtypeHashOf: 'Hash',

  // Attestation types
  ClaimHashOf: 'Hash',
  AttesterOf: 'DidIdentifierOf',
  AttestationDetails: {
    ctypeHash: 'CtypeHashOf',
    attester: 'AttesterOf',
    delegationId: 'Option<DelegationNodeIdOf>',
    revoked: 'bool',
  },

  // Delegation types
  Permissions: 'u32',
  DelegationNodeIdOf: 'Hash',
  DelegatorIdOf: 'DidIdentifierOf',
  DelegationSignature: 'DidSignature',
  DelegationRoot: {
    ctypeHash: 'CtypeHashOf',
    owner: 'DelegatorIdOf',
    revoked: 'bool',
  },
  DelegationNode: {
    rootId: 'DelegationNodeIdOf',
    parent: 'Option<DelegationNodeIdOf>',
    owner: 'DelegatorIdOf',
    permissions: 'Permissions',
    revoked: 'bool',
  },

  // Did types
  KeyIdOf: 'Hash',
  DidIdentifierOf: 'AccountId',
  AccountIdentifierOf: 'AccountId',
  BlockNumberOf: 'BlockNumber',
  DidCallableOf: 'Call',
  DidVerificationKey: {
    _enum: {
      Ed25519: '[u8; 32]',
      Sr25519: '[u8; 32]',
    },
  },
  DidEncryptionKey: {
    _enum: {
      X25519: '[u8; 32]',
    },
  },
  DidPublicKey: {
    _enum: {
      PublicVerificationKey: 'DidVerificationKey',
      PublicEncryptionKey: 'DidEncryptionKey',
    },
  },
  DidVerificationKeyRelationship: {
    _enum: [
      'Authentication',
      'CapabilityDelegation',
      'CapabilityInvocation',
      'AssertionMethod',
    ],
  },
  DidSignature: {
    _enum: {
      Ed25519: 'Ed25519Signature',
      Sr25519: 'Sr25519Signature',
    },
  },
  DidError: {
    _enum: {
      StorageError: 'StorageError',
      SignatureError: 'SignatureError',
      UrlError: 'UrlError',
      InternalError: 'Null',
    },
  },
  StorageError: {
    _enum: {
      DidAlreadyPresent: 'Null',
      DidNotPresent: 'Null',
      DidKeyNotPresent: 'DidVerificationKeyRelationship',
      VerificationKeyNotPresent: 'Null',
      CurrentlyActiveKey: 'Null',
      MaxTxCounterValue: 'Null',
    },
  },
  SignatureError: {
    _enum: ['InvalidSignatureFormat', 'InvalidSignature', 'InvalidNonce'],
  },
  KeyError: {
    _enum: ['InvalidVerificationKeyFormat', 'InvalidEncryptionKeyFormat'],
  },
  UrlError: {
    _enum: ['InvalidUrlEncoding', 'InvalidUrlScheme'],
  },
  DidPublicKeyDetails: {
    key: 'DidPublicKey',
    blockNumber: 'BlockNumberOf',
  },
  DidDetails: {
    authenticationKey: 'KeyIdOf',
    keyAgreementKeys: 'BTreeSet<KeyIdOf>',
    delegationKey: 'Option<KeyIdOf>',
    attestationKey: 'Option<KeyIdOf>',
    publicKeys: 'BTreeMap<KeyIdOf, DidPublicKeyDetails>',
    endpointUrl: 'Option<Url>',
    lastTxCounter: 'u64',
  },
  DidCreationOperation: {
    did: 'DidIdentifierOf',
    newAuthenticationKey: 'DidVerificationKey',
    newKeyAgreementKeys: 'BTreeSet<DidEncryptionKey>',
    newAttestationKey: 'Option<DidVerificationKey>',
    newDelegationKey: 'Option<DidVerificationKey>',
    newEndpointUrl: 'Option<Url>',
  },
  DidUpdateOperation: {
    did: 'DidIdentifierOf',
    newAuthenticationKey: 'Option<DidVerificationKey>',
    newKeyAgreementKeys: 'BTreeSet<DidEncryptionKey>',
    attestationKeyUpdate: 'DidVerificationKeyUpdateAction',
    delegationKeyUpdate: 'DidVerificationKeyUpdateAction',
    publicKeysToRemove: 'BTreeSet<KeyIdOf>',
    newEndpointUrl: 'Option<Url>',
    txCounter: 'u64',
  },
  DidVerificationKeyUpdateAction: {
    _enum: {
      Ignore: 'Null',
      Change: 'DidVerificationKey',
      Delete: 'Null',
    },
  },
  DidDeletionOperation: {
    did: 'DidIdentifierOf',
    txCounter: 'u64',
  },
  DidAuthorizedCallOperation: {
    did: 'DidIdentifierOf',
    txCounter: 'u64',
    call: 'DidCallableOf',
  },
  HttpUrl: {
    payload: 'Text',
  },
  FtpUrl: {
    payload: 'Text',
  },
  IpfsUrl: {
    payload: 'Text',
  },
  Url: {
    _enum: {
      Http: 'HttpUrl',
      Ftp: 'FtpUrl',
      Ipfs: 'IpfsUrl',
    },
  },

  // Launch types
  LockedBalance: {
    block: 'BlockNumber',
    amount: 'Balance',
  },
}

=======
>>>>>>> 157a3425
/**
 * Builds a new blockchain connection instance.
 *
 * @param host Optional host address. Otherwise taken from the ConfigService.
 * @returns A new blockchain connection instance.
 */
export async function buildConnection(
  host: string = ConfigService.get('address')
): Promise<Blockchain> {
  const provider = new WsProvider(host)
  const api: ApiPromise = await ApiPromise.create({
    registry: TYPE_REGISTRY,
    provider,
  })
  return new Blockchain(api)
}

/**
 * Allows caching of a self-built connection instance.
 * This will be automatically used by all chain functions.
 *
 * For advanced use-cases only.
 *
 * @param connectionInstance The Blockchain instance, which should be cached.
 */
export function setConnection(connectionInstance: Promise<Blockchain>): void {
  instance = connectionInstance
}

/**
 * Gets the cached blockchain connection instance.
 *
 * @returns Cached blockchain connection.
 */
export function getConnection(): Promise<Blockchain> | null {
  return instance
}

/**
 * Gets the cached blockchain connection, or builds a new one, if non-existant.
 *
 * @returns The cached or newly built blockchain connection instance.
 */
export async function getConnectionOrConnect(): Promise<Blockchain> {
  if (!instance) {
    instance = buildConnection()
  }
  return instance
}

/**
 * Clears the cached blockchain connection instance.
 * This does NOT disconnect automatically beforehand!
 */
export function clearCache(): void {
  instance = null
}

/**
 * Check, if the cached blockchain connection is connected.
 *
 * @returns If there is a cached connection and it is currently connected.
 */
export async function connected(): Promise<boolean> {
  if (!instance) return false
  const resolved = await instance
  return resolved.api.isConnected
}

/**
 * Disconnects the cached connection and clears the cache.
 *
 * @returns If there was a cached and connected connection, or not.
 */
export async function disconnect(): Promise<boolean> {
  const isConnected = await connected()
  if (isConnected) {
    const resolved = await instance
    await resolved?.api.disconnect()
  }
  clearCache()
  return isConnected
}<|MERGE_RESOLUTION|>--- conflicted
+++ resolved
@@ -14,185 +14,6 @@
 
 let instance: Promise<Blockchain> | null
 
-<<<<<<< HEAD
-export const CUSTOM_TYPES: RegistryTypes = {
-  // Runtime types
-  Address: 'MultiAddress',
-  AmountOf: 'i128',
-  Balance: 'u128',
-  BlockNumber: 'u64',
-  Index: 'u64',
-  LookupSource: 'MultiAddress',
-
-  // Ctype types
-  CtypeCreatorOf: 'DidIdentifierOf',
-  CtypeHashOf: 'Hash',
-
-  // Attestation types
-  ClaimHashOf: 'Hash',
-  AttesterOf: 'DidIdentifierOf',
-  AttestationDetails: {
-    ctypeHash: 'CtypeHashOf',
-    attester: 'AttesterOf',
-    delegationId: 'Option<DelegationNodeIdOf>',
-    revoked: 'bool',
-  },
-
-  // Delegation types
-  Permissions: 'u32',
-  DelegationNodeIdOf: 'Hash',
-  DelegatorIdOf: 'DidIdentifierOf',
-  DelegationSignature: 'DidSignature',
-  DelegationRoot: {
-    ctypeHash: 'CtypeHashOf',
-    owner: 'DelegatorIdOf',
-    revoked: 'bool',
-  },
-  DelegationNode: {
-    rootId: 'DelegationNodeIdOf',
-    parent: 'Option<DelegationNodeIdOf>',
-    owner: 'DelegatorIdOf',
-    permissions: 'Permissions',
-    revoked: 'bool',
-  },
-
-  // Did types
-  KeyIdOf: 'Hash',
-  DidIdentifierOf: 'AccountId',
-  AccountIdentifierOf: 'AccountId',
-  BlockNumberOf: 'BlockNumber',
-  DidCallableOf: 'Call',
-  DidVerificationKey: {
-    _enum: {
-      Ed25519: '[u8; 32]',
-      Sr25519: '[u8; 32]',
-    },
-  },
-  DidEncryptionKey: {
-    _enum: {
-      X25519: '[u8; 32]',
-    },
-  },
-  DidPublicKey: {
-    _enum: {
-      PublicVerificationKey: 'DidVerificationKey',
-      PublicEncryptionKey: 'DidEncryptionKey',
-    },
-  },
-  DidVerificationKeyRelationship: {
-    _enum: [
-      'Authentication',
-      'CapabilityDelegation',
-      'CapabilityInvocation',
-      'AssertionMethod',
-    ],
-  },
-  DidSignature: {
-    _enum: {
-      Ed25519: 'Ed25519Signature',
-      Sr25519: 'Sr25519Signature',
-    },
-  },
-  DidError: {
-    _enum: {
-      StorageError: 'StorageError',
-      SignatureError: 'SignatureError',
-      UrlError: 'UrlError',
-      InternalError: 'Null',
-    },
-  },
-  StorageError: {
-    _enum: {
-      DidAlreadyPresent: 'Null',
-      DidNotPresent: 'Null',
-      DidKeyNotPresent: 'DidVerificationKeyRelationship',
-      VerificationKeyNotPresent: 'Null',
-      CurrentlyActiveKey: 'Null',
-      MaxTxCounterValue: 'Null',
-    },
-  },
-  SignatureError: {
-    _enum: ['InvalidSignatureFormat', 'InvalidSignature', 'InvalidNonce'],
-  },
-  KeyError: {
-    _enum: ['InvalidVerificationKeyFormat', 'InvalidEncryptionKeyFormat'],
-  },
-  UrlError: {
-    _enum: ['InvalidUrlEncoding', 'InvalidUrlScheme'],
-  },
-  DidPublicKeyDetails: {
-    key: 'DidPublicKey',
-    blockNumber: 'BlockNumberOf',
-  },
-  DidDetails: {
-    authenticationKey: 'KeyIdOf',
-    keyAgreementKeys: 'BTreeSet<KeyIdOf>',
-    delegationKey: 'Option<KeyIdOf>',
-    attestationKey: 'Option<KeyIdOf>',
-    publicKeys: 'BTreeMap<KeyIdOf, DidPublicKeyDetails>',
-    endpointUrl: 'Option<Url>',
-    lastTxCounter: 'u64',
-  },
-  DidCreationOperation: {
-    did: 'DidIdentifierOf',
-    newAuthenticationKey: 'DidVerificationKey',
-    newKeyAgreementKeys: 'BTreeSet<DidEncryptionKey>',
-    newAttestationKey: 'Option<DidVerificationKey>',
-    newDelegationKey: 'Option<DidVerificationKey>',
-    newEndpointUrl: 'Option<Url>',
-  },
-  DidUpdateOperation: {
-    did: 'DidIdentifierOf',
-    newAuthenticationKey: 'Option<DidVerificationKey>',
-    newKeyAgreementKeys: 'BTreeSet<DidEncryptionKey>',
-    attestationKeyUpdate: 'DidVerificationKeyUpdateAction',
-    delegationKeyUpdate: 'DidVerificationKeyUpdateAction',
-    publicKeysToRemove: 'BTreeSet<KeyIdOf>',
-    newEndpointUrl: 'Option<Url>',
-    txCounter: 'u64',
-  },
-  DidVerificationKeyUpdateAction: {
-    _enum: {
-      Ignore: 'Null',
-      Change: 'DidVerificationKey',
-      Delete: 'Null',
-    },
-  },
-  DidDeletionOperation: {
-    did: 'DidIdentifierOf',
-    txCounter: 'u64',
-  },
-  DidAuthorizedCallOperation: {
-    did: 'DidIdentifierOf',
-    txCounter: 'u64',
-    call: 'DidCallableOf',
-  },
-  HttpUrl: {
-    payload: 'Text',
-  },
-  FtpUrl: {
-    payload: 'Text',
-  },
-  IpfsUrl: {
-    payload: 'Text',
-  },
-  Url: {
-    _enum: {
-      Http: 'HttpUrl',
-      Ftp: 'FtpUrl',
-      Ipfs: 'IpfsUrl',
-    },
-  },
-
-  // Launch types
-  LockedBalance: {
-    block: 'BlockNumber',
-    amount: 'Balance',
-  },
-}
-
-=======
->>>>>>> 157a3425
 /**
  * Builds a new blockchain connection instance.
  *
