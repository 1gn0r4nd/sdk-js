--- conflicted
+++ resolved
@@ -1,10 +1,6 @@
 {
   "name": "@kiltprotocol/chain-helpers",
-<<<<<<< HEAD
-  "version": "0.26.0-14",
-=======
   "version": "0.26.0-rc.4",
->>>>>>> f6211bb9
   "description": "",
   "main": "./lib/cjs/index.js",
   "module": "./lib/esm/index.js",
