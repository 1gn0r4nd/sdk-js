{
  "name": "@kiltprotocol/utils",
<<<<<<< HEAD
  "version": "0.100.0-alpha.3",
=======
  "version": "0.100.0",
>>>>>>> ec335d70
  "description": "",
  "main": "./lib/cjs/index.js",
  "module": "./lib/esm/index.js",
  "types": "./lib/cjs/index.d.ts",
  "exports": {
    ".": {
      "import": "./lib/esm/index.js",
      "require": "./lib/cjs/index.js"
    }
  },
  "files": [
    "lib/**/*"
  ],
  "scripts": {
    "clean": "rimraf ./lib",
    "build": "yarn clean && yarn build:ts",
    "build:ts": "yarn build:cjs && yarn build:esm",
    "build:cjs": "tsc --declaration -p tsconfig.build.json && echo '{\"type\":\"commonjs\"}' > ./lib/cjs/package.json",
    "build:esm": "tsc --declaration -p tsconfig.esm.json && echo '{\"type\":\"module\"}' > ./lib/esm/package.json"
  },
  "repository": "github:kiltprotocol/sdk-js",
  "engines": {
    "node": ">=18.0"
  },
  "author": "",
  "license": "BSD-4-Clause",
  "bugs": "https://github.com/KILTprotocol/sdk-js/issues",
  "homepage": "https://github.com/KILTprotocol/sdk-js#readme",
  "devDependencies": {
    "@types/uuid": "^8.0.0",
    "rimraf": "^3.0.2",
    "typescript": "^4.8.3"
  },
  "dependencies": {
<<<<<<< HEAD
    "@kiltprotocol/eddsa-jcs-2022": "0.1.0-rc.4",
    "@kiltprotocol/es256k-jcs-2023": "0.1.0-rc.4",
    "@kiltprotocol/jcs-data-integrity-proofs-common": "0.1.0-rc.4",
    "@kiltprotocol/sr25519-jcs-2023": "0.1.0-rc.4",
=======
    "@kiltprotocol/eddsa-jcs-2022": "^0.1.0",
    "@kiltprotocol/es256k-jcs-2023": "^0.1.0",
    "@kiltprotocol/jcs-data-integrity-proofs-common": "^0.1.0",
    "@kiltprotocol/sr25519-jcs-2023": "^0.1.0",
>>>>>>> ec335d70
    "@kiltprotocol/types": "workspace:*",
    "@scure/base": "^1.1.0",
    "cbor-web": "^9.0.0",
    "tweetnacl": "^1.0.3",
    "uuid": "^10.0.0",
    "varint": "^6.0.0"
  },
  "peerDependencies": {
    "@polkadot/keyring": "^13.0.0",
    "@polkadot/util": "^13.0.0",
    "@polkadot/util-crypto": "^13.0.0"
  }
}<|MERGE_RESOLUTION|>--- conflicted
+++ resolved
@@ -1,10 +1,6 @@
 {
   "name": "@kiltprotocol/utils",
-<<<<<<< HEAD
-  "version": "0.100.0-alpha.3",
-=======
   "version": "0.100.0",
->>>>>>> ec335d70
   "description": "",
   "main": "./lib/cjs/index.js",
   "module": "./lib/esm/index.js",
@@ -39,17 +35,10 @@
     "typescript": "^4.8.3"
   },
   "dependencies": {
-<<<<<<< HEAD
-    "@kiltprotocol/eddsa-jcs-2022": "0.1.0-rc.4",
-    "@kiltprotocol/es256k-jcs-2023": "0.1.0-rc.4",
-    "@kiltprotocol/jcs-data-integrity-proofs-common": "0.1.0-rc.4",
-    "@kiltprotocol/sr25519-jcs-2023": "0.1.0-rc.4",
-=======
     "@kiltprotocol/eddsa-jcs-2022": "^0.1.0",
     "@kiltprotocol/es256k-jcs-2023": "^0.1.0",
     "@kiltprotocol/jcs-data-integrity-proofs-common": "^0.1.0",
     "@kiltprotocol/sr25519-jcs-2023": "^0.1.0",
->>>>>>> ec335d70
     "@kiltprotocol/types": "workspace:*",
     "@scure/base": "^1.1.0",
     "cbor-web": "^9.0.0",
