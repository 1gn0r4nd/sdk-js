--- conflicted
+++ resolved
@@ -455,12 +455,8 @@
 As in the attestation, you need a second identity to act as the verifier:
 
 ```typescript
-<<<<<<< HEAD
-const verifier = Kilt.Identity.buildFromMnemonic()
-=======
 const verifierMnemonic = Kilt.Identity.generateMnemonic()
-const verifier = await Kilt.Identity.buildFromMnemonic(verifierMnemonic)
->>>>>>> 1e67893d
+const verifier = Kilt.Identity.buildFromMnemonic(verifierMnemonic)
 ```
 
 Before a claimer sends any data to a verifier, the verifier needs to initiate the verification process by requesting a presentation for a specific CTYPE.
